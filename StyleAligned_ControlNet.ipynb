{
<<<<<<< HEAD
 "cells": [
  {
   "cell_type": "markdown",
   "metadata": {},
   "source": [
    "# STYLE-ALIGNED WITH CONTROLNET"
   ]
  },
  {
   "cell_type": "code",
   "execution_count": null,
   "metadata": {},
   "outputs": [],
   "source": [
    "# Clone the repository\n",
    "!git clone https://github.com/alessioborgi/StyleAlignedDiffModels.git\n",
    "\n",
    "# Change directory to the cloned repository\n",
    "%cd StyleAlignedDiffModels\n",
    "%ls\n",
    "\n",
    "# Set up Git configuration\n",
    "!git config --global user.name \"Alessio Borgi\"\n",
    "!git config --global user.email \"alessioborgi3@gmail.com\"\n",
    "\n",
    "# Stage the changes\n",
    "#!git add .\n",
    "\n",
    "# Commit the changes\n",
    "#!git commit -m \"Added some content to your-file.txt\"\n",
    "\n",
    "# Push the changes (replace 'your-token' with your actual personal access token)\n",
    "#!git push origin main"
   ]
  },
  {
   "cell_type": "code",
   "execution_count": null,
   "metadata": {},
   "outputs": [],
   "source": [
    "# Install the required packages\n",
    "!pip install -r requirements.txt > /dev/null"
   ]
  },
  {
   "cell_type": "code",
   "execution_count": null,
   "metadata": {},
   "outputs": [],
   "source": [
    "from __future__ import annotations\n",
    "import cv2\n",
    "import copy\n",
    "import torch\n",
    "import einops\n",
    "import mediapy\n",
    "import numpy as np\n",
    "from PIL import Image\n",
    "import torch.nn as nn\n",
    "from tqdm import tqdm\n",
    "from typing import Any\n",
    "from typing import Callable\n",
    "from dataclasses import dataclass\n",
    "from diffusers.utils import load_image\n",
    "from torch.nn import functional as nnf\n",
    "from diffusers.models import attention_processor\n",
    "from diffusers.image_processor import PipelineImageInput\n",
    "from transformers import DPTImageProcessor, DPTForDepthEstimation\n",
    "from diffusers.utils.torch_utils import is_compiled_module, is_torch_version\n",
    "from diffusers import StableDiffusionXLPipeline, DDIMScheduler, ControlNetModel, StableDiffusionXLControlNetPipeline, AutoencoderKL\n",
    "\n",
    "from src.Handler import Handler\n",
    "from src.StyleAlignedArgs import StyleAlignedArgs\n",
    "from src.ControlNet import SDXL_ControlNet_Model, concat_zero_control\n",
    "from src.Depth_Map import get_depth_map\n",
    "from src.HarrisCorner import get_edge_map\n",
    "\n",
    "# Create Alias for torch.tensor to increase readability.\n",
    "T = torch.tensor \n",
    "TN = T"
   ]
  },
  {
   "cell_type": "code",
   "execution_count": null,
   "metadata": {},
   "outputs": [],
   "source": [
    "# Load the ControlNet model with specified parameters.\n",
    "ControlNet_Model = ControlNetModel.from_pretrained(\n",
    "    \"diffusers/controlnet-depth-sdxl-1.0\",  # Model identifier.\n",
    "    variant=\"fp16\",                         # Use 16-bit floating point precision.\n",
    "    use_safetensors=True,                   # Use SafeTensors for security.\n",
    "    torch_dtype=torch.float16               # Set Torch data type to float16.\n",
    ").to(\"cuda\")                                # Move model to GPU.\n",
    "\n",
    "# Load the AutoencoderKL model with specified parameters.\n",
    "AutoencoderKL_Model = AutoencoderKL.from_pretrained(\n",
    "    \"madebyollin/sdxl-vae-fp16-fix\",        # Model identifier.\n",
    "    torch_dtype=torch.float16               # Set Torch data type to float16.\n",
    ").to(\"cuda\")                                # Move model to GPU.\n",
    "\n",
    "# Initialize the Stable Diffusion XL ControlNet Pipeline\n",
    "SDXL_ControlNet_Pipeline = StableDiffusionXLControlNetPipeline.from_pretrained(\n",
    "    \"stabilityai/stable-diffusion-xl-base-1.0\",  # Model identifier.\n",
    "    controlnet=ControlNet_Model,                       # Attach the loaded ControlNet model.\n",
    "    vae=AutoencoderKL_Model,                                     # Attach the loaded AutoencoderKL model.\n",
    "    variant=\"fp16\",                              # Use 16-bit floating point precision.\n",
    "    use_safetensors=True,                        # Use SafeTensors for security.\n",
    "    torch_dtype=torch.float16                    # Set Torch data type to float16.\n",
    ").to(\"cuda\")                                     # Move pipeline to GPU.\n",
    "\n",
    "# Enable model CPU offload to optimize memory usage.\n",
    "SDXL_ControlNet_Pipeline.enable_model_cpu_offload()\n",
    "\n",
    "# Define Style Aligned Arguments with specified parameters.\n",
    "sa_args = StyleAlignedArgs(\n",
    "    share_group_norm=False,     # Do not share GroupNorm layers.\n",
    "    share_layer_norm=False,     # Do not share LayerNorm layers.\n",
    "    share_attention=True,       # Share Attention layers.\n",
    "    adain_queries=True,         # Apply Adaptive Instance Normalization to queries.\n",
    "    adain_keys=True,            # Apply Adaptive Instance Normalization to keys.\n",
    "    adain_values=False          # Do not apply Adaptive Instance Normalization to values.\n",
    ")\n",
    "\n",
    "# Initialize Handler with the pipeline.\n",
    "handler = Handler(SDXL_ControlNet_Pipeline)\n",
    "\n",
    "# Register the Style Aligned Arguments with the handler.\n",
    "handler.register(sa_args)"
   ]
  },
  {
   "cell_type": "markdown",
   "metadata": {},
   "source": [
    "#### 7.1: CONTROL-NET WITH SIMPLE IMAGE & STYLE-ALIGNMENT\n"
   ]
  },
  {
   "cell_type": "code",
   "execution_count": null,
   "metadata": {},
   "outputs": [],
   "source": [
    "# Load and resize the control image to 1024x1024 pixels.\n",
    "control_image = load_image(\"./imgs/sun.png\").resize((1024, 1024))\n",
    "\n",
    "# Display the control image using mediapy.\n",
    "mediapy.show_image(control_image)"
   ]
  },
  {
   "cell_type": "code",
   "execution_count": null,
   "metadata": {},
   "outputs": [],
   "source": [
    "# Define the reference style and prompts for the controlnet.\n",
    "reference_style_controlnet = \"flat design style\"\n",
    "reference_prompt = f\"a poster in {reference_style_controlnet}\"\n",
    "target_prompt = f\"the sun in {reference_style_controlnet}\"\n",
    "\n",
    "# Set the conditioning scale for controlnet.\n",
    "controlnet_conditioning_scale = 0.8\n",
    "\n",
    "# Specify the number of images to generate per prompt.\n",
    "num_images_per_prompt = 3  # Adjust according to VRAM at your disposal.\n",
    "\n",
    "# Generate random latents for the inference process.\n",
    "latents = torch.randn(1 + num_images_per_prompt, 4, 128, 128).to(SDXL_ControlNet_Pipeline.unet.dtype)\n",
    "latents[1:] = torch.randn(num_images_per_prompt, 4, 128, 128).to(SDXL_ControlNet_Pipeline.unet.dtype)\n",
    "\n",
    "# Call the controlnet pipeline to generate images based on the prompts and control image.\n",
    "images_generated = SDXL_ControlNet_Model(SDXL_ControlNet_Pipeline, [reference_prompt, target_prompt],\n",
    "                         image=control_image,\n",
    "                         num_inference_steps=50,\n",
    "                         controlnet_conditioning_scale=controlnet_conditioning_scale,\n",
    "                         num_images_per_prompt=num_images_per_prompt,\n",
    "                         latents=latents)\n",
    "\n",
    "# Display the generated images along with the control image.\n",
    "mediapy.show_images(\n",
    "    [images_generated[0], control_image] + images_generated[1:],\n",
    "    titles=[\"reference\", \"depth\"] + [f'result {i}' for i in range(1, len(images_generated))]\n",
    ")"
   ]
  },
  {
   "cell_type": "markdown",
   "metadata": {},
   "source": [
    "#### 7.2: CONTROL-NET WITH DEPTH MAP & STYLE-ALIGNMENT\n"
   ]
  },
  {
   "cell_type": "code",
   "execution_count": null,
   "metadata": {},
   "outputs": [],
   "source": [
    "# Load the DPT model for depth estimation and move it to the GPU.\n",
    "DPT_Estimator = DPTForDepthEstimation.from_pretrained(\"Intel/dpt-hybrid-midas\").to(\"cuda\")\n",
    "\n",
    "# Load the corresponding image processor for the DPT model.\n",
    "DPT_Feature_Processor = DPTImageProcessor.from_pretrained(\"Intel/dpt-hybrid-midas\")\n",
    "\n",
    "# Load the control image from the specified path.\n",
    "control_image = load_image(\"./imgs/train.png\")\n",
    "\n",
    "# Generate a depth map for the control image using the feature processor and depth estimator.\n",
    "control_depth_image = get_depth_map(control_image, DPT_Feature_Processor, DPT_Estimator)\n",
    "\n",
    "# Display the generated depth map using mediapy.\n",
    "mediapy.show_image(control_depth_image)"
   ]
  },
  {
   "cell_type": "code",
   "execution_count": null,
   "metadata": {},
   "outputs": [],
   "source": [
    "# Define the reference style for ControlNet.\n",
    "reference_style_controlnet = \"flat design style\"\n",
    "\n",
    "# Create prompts for reference and target images.\n",
    "reference_prompt = f\"a poster in {reference_style_controlnet}\"  # Prompt for generating the reference image.\n",
    "target_prompt = f\"a train in {reference_style_controlnet}\"      # Prompt for generating the target image.\n",
    "\n",
    "# Set the conditioning scale for ControlNet.\n",
    "controlnet_conditioning_scale = 0.8\n",
    "\n",
    "# Specify the number of images to generate per prompt.\n",
    "num_images_per_prompt = 3  # Adjust according to VRAM size.\n",
    "\n",
    "# Generate random latents for the inference process.\n",
    "latents = torch.randn(1 + num_images_per_prompt, 4, 128, 128).to(SDXL_ControlNet_Pipeline.unet.dtype)\n",
    "latents[1:] = torch.randn(num_images_per_prompt, 4, 128, 128).to(SDXL_ControlNet_Pipeline.unet.dtype)\n",
    "\n",
    "# Call the ControlNet pipeline to generate images based on the prompts and control depth image.\n",
    "images = SDXL_ControlNet_Model(\n",
    "    SDXL_ControlNet_Pipeline,\n",
    "    [reference_prompt, target_prompt],  # Reference and target prompts.\n",
    "    image=control_depth_image,          # Control depth image input.\n",
    "    num_inference_steps=50,             # Number of inference steps.\n",
    "    controlnet_conditioning_scale=controlnet_conditioning_scale,  # Conditioning scale for ControlNet.\n",
    "    num_images_per_prompt=num_images_per_prompt,  # Number of images to generate per prompt.\n",
    "    latents=latents                     # Latents for the inference process.\n",
    ")\n",
    "\n",
    "# Display the generated images along with the control depth image.\n",
    "mediapy.show_images(\n",
    "    [images[0], control_depth_image] + images[1:],  # Reference image, control depth image, and other generated images.\n",
    "    titles=[\"reference\", \"depth\"] + [f'result {i}' for i in range(1, len(images))]  # Titles for each image.\n",
    ")"
   ]
  },
  {
   "cell_type": "markdown",
   "metadata": {},
   "source": [
    "#### 7.4: CONTROL-NET WITH EDGE MAP (CANNY DETECTOR) & STYLE-ALIGNMENT"
   ]
  },
  {
   "cell_type": "code",
   "execution_count": null,
   "metadata": {},
   "outputs": [],
   "source": [
    "# Load the DPT model for depth estimation and move it to the GPU.\n",
    "DPT_Estimator = DPTForDepthEstimation.from_pretrained(\"Intel/dpt-hybrid-midas\").to(\"cuda\")\n",
    "\n",
    "# Load the corresponding image processor for the DPT model.\n",
    "DPT_Feature_Processor = DPTImageProcessor.from_pretrained(\"Intel/dpt-hybrid-midas\")\n",
    "\n",
    "# Load the control image from the specified path.\n",
    "control_image = load_image(\"./imgs/train.png\")\n",
    "\n",
    "# Generate edge map for the control image using the feature processor and depth estimator.\n",
    "control_edge_image = get_edge_map(control_image, DPT_Feature_Processor, DPT_Estimator)\n",
    "\n",
    "# Display the generated depth map using mediapy.\n",
    "mediapy.show_image(control_edge_image)"
   ]
  },
  {
   "cell_type": "code",
   "execution_count": null,
   "metadata": {},
   "outputs": [],
   "source": [
    "# Define the reference style for ControlNet.\n",
    "reference_style_controlnet = \"flat design style\"\n",
    "\n",
    "# Create prompts for reference and target images.\n",
    "reference_prompt = f\"a poster in {reference_style_controlnet}\"  # Prompt for generating the reference image.\n",
    "target_prompt = f\"a train in {reference_style_controlnet}\"      # Prompt for generating the target image.\n",
    "\n",
    "# Set the conditioning scale for ControlNet.\n",
    "controlnet_conditioning_scale = 0.8\n",
    "\n",
    "# Specify the number of images to generate per prompt.\n",
    "num_images_per_prompt = 3  # Adjust according to VRAM size.\n",
    "\n",
    "# Generate random latents for the inference process.\n",
    "latents = torch.randn(1 + num_images_per_prompt, 4, 128, 128).to(SDXL_ControlNet_Pipeline.unet.dtype)\n",
    "latents[1:] = torch.randn(num_images_per_prompt, 4, 128, 128).to(SDXL_ControlNet_Pipeline.unet.dtype)\n",
    "\n",
    "# Call the ControlNet pipeline to generate images based on the prompts and control edge image.\n",
    "images = SDXL_ControlNet_Model(\n",
    "    SDXL_ControlNet_Pipeline,\n",
    "    [reference_prompt, target_prompt],  # Reference and target prompts.\n",
    "    image=control_edge_image,            # Control edge image input.\n",
    "    num_inference_steps=50,              # Number of inference steps.\n",
    "    controlnet_conditioning_scale=controlnet_conditioning_scale,  # Conditioning scale for ControlNet.\n",
    "    num_images_per_prompt=num_images_per_prompt,  # Number of images to generate per prompt.\n",
    "    latents=latents                     # Latents for the inference process.\n",
    ")\n",
    "\n",
    "# Display the generated images along with the control edge image.\n",
    "mediapy.show_images(\n",
    "    [images[0], control_edge_image] + images[1:],  # Reference image, control edge image, and other generated images.\n",
    "    titles=[\"reference\", \"edge\"] + [f'result {i}' for i in range(1, len(images))]  # Titles for each image.\n",
    ")"
   ]
  }
 ],
 "metadata": {
  "language_info": {
   "name": "python"
  }
 },
 "nbformat": 4,
 "nbformat_minor": 2
=======
  "cells": [
    {
      "cell_type": "code",
      "execution_count": 1,
      "metadata": {
        "id": "1AXylRlBV_Zx",
        "outputId": "8583c893-942a-4076-dcdf-15cc53a4c99b",
        "colab": {
          "base_uri": "https://localhost:8080/"
        }
      },
      "outputs": [
        {
          "output_type": "stream",
          "name": "stdout",
          "text": [
            "Cloning into 'StyleAlignedDiffModels'...\n",
            "remote: Enumerating objects: 389, done.\u001b[K\n",
            "remote: Counting objects: 100% (113/113), done.\u001b[K\n",
            "remote: Compressing objects: 100% (62/62), done.\u001b[K\n",
            "remote: Total 389 (delta 59), reused 100 (delta 49), pack-reused 276\u001b[K\n",
            "Receiving objects: 100% (389/389), 106.35 MiB | 11.01 MiB/s, done.\n",
            "Resolving deltas: 100% (216/216), done.\n",
            "Updating files: 100% (30/30), done.\n",
            "/content/StyleAlignedDiffModels\n",
            "\u001b[0m\u001b[01;34mimgs\u001b[0m/      requirements.txt               StyleAligned_Explanation.ipynb        TO-DO.txt\n",
            "LICENSE    \u001b[01;34msrc\u001b[0m/                           StyleAligned_with_Prompts_only.ipynb\n",
            "README.md  StyleAligned_ControlNet.ipynb  StyleAligned_with_Reference.ipynb\n"
          ]
        }
      ],
      "source": [
        "# Clone the repository\n",
        "!git clone https://github.com/alessioborgi/StyleAlignedDiffModels.git\n",
        "\n",
        "# Change directory to the cloned repository\n",
        "%cd StyleAlignedDiffModels\n",
        "%ls\n",
        "\n",
        "# Set up Git configuration\n",
        "!git config --global user.name \"Alessio Borgi\"\n",
        "!git config --global user.email \"alessioborgi3@gmail.com\"\n",
        "\n",
        "# Stage the changes\n",
        "#!git add .\n",
        "\n",
        "# Commit the changes\n",
        "#!git commit -m \"Added some content to your-file.txt\"\n",
        "\n",
        "# Push the changes (replace 'your-token' with your actual personal access token)\n",
        "#!git push origin main"
      ]
    },
    {
      "cell_type": "code",
      "execution_count": 2,
      "metadata": {
        "id": "V2b06M0aV_Zz",
        "outputId": "641d93e2-13eb-4bd4-f328-c34dcb3e75dd",
        "colab": {
          "base_uri": "https://localhost:8080/"
        }
      },
      "outputs": [
        {
          "output_type": "stream",
          "name": "stdout",
          "text": [
            "\u001b[31mERROR: pip's dependency resolver does not currently take into account all the packages that are installed. This behaviour is the source of the following dependency conflicts.\n",
            "torchaudio 2.3.1+cu121 requires torch==2.3.1, but you have torch 2.2.2 which is incompatible.\n",
            "torchtext 0.18.0 requires torch>=2.3.0, but you have torch 2.2.2 which is incompatible.\u001b[0m\u001b[31m\n",
            "\u001b[0m"
          ]
        }
      ],
      "source": [
        "# Install the required packages\n",
        "!pip install -r requirements.txt > /dev/null"
      ]
    },
    {
      "cell_type": "code",
      "execution_count": 3,
      "metadata": {
        "id": "fXbZw2evV_Z0",
        "outputId": "59239d7d-f440-4adb-8799-2b8a4d310299",
        "colab": {
          "base_uri": "https://localhost:8080/",
          "height": 571,
          "referenced_widgets": [
            "63febeeb3b724482a8c94923380806c5",
            "f9ee7b08751b480cbed687f586284cfd",
            "1c0645f6e4d7492f83ef93f7fb221174",
            "bfe1a658b5d146a5a68e5f50879e0af7",
            "cab2c7c32e454220ac3cb6c4e5c905e6",
            "4ccdba0e0895413b82887364e200a846",
            "2c3662a126844552b4b2110e566d7f0f",
            "673157abc8994d54a280fea73c9e8214",
            "81c45fe35ead41b9a6c864e1a280320e",
            "f44c2b3658e44c04970c7755b324249d",
            "8123d4c59c93469c98eccfad96e5de1b"
          ]
        }
      },
      "outputs": [
        {
          "output_type": "stream",
          "name": "stderr",
          "text": [
            "The cache for model files in Transformers v4.22.0 has been updated. Migrating your old cache. This is a one-time only operation. You can interrupt this and resume the migration later on by calling `transformers.utils.move_cache()`.\n"
          ]
        },
        {
          "output_type": "display_data",
          "data": {
            "text/plain": [
              "0it [00:00, ?it/s]"
            ],
            "application/vnd.jupyter.widget-view+json": {
              "version_major": 2,
              "version_minor": 0,
              "model_id": "63febeeb3b724482a8c94923380806c5"
            }
          },
          "metadata": {}
        },
        {
          "output_type": "stream",
          "name": "stderr",
          "text": [
            "/usr/local/lib/python3.10/dist-packages/diffusers/utils/outputs.py:63: UserWarning: torch.utils._pytree._register_pytree_node is deprecated. Please use torch.utils._pytree.register_pytree_node instead.\n",
            "  torch.utils._pytree._register_pytree_node(\n",
            "/usr/local/lib/python3.10/dist-packages/diffusers/utils/outputs.py:63: UserWarning: torch.utils._pytree._register_pytree_node is deprecated. Please use torch.utils._pytree.register_pytree_node instead.\n",
            "  torch.utils._pytree._register_pytree_node(\n",
            "/usr/local/lib/python3.10/dist-packages/diffusers/utils/outputs.py:63: UserWarning: torch.utils._pytree._register_pytree_node is deprecated. Please use torch.utils._pytree.register_pytree_node instead.\n",
            "  torch.utils._pytree._register_pytree_node(\n",
            "/usr/local/lib/python3.10/dist-packages/diffusers/utils/outputs.py:63: UserWarning: torch.utils._pytree._register_pytree_node is deprecated. Please use torch.utils._pytree.register_pytree_node instead.\n",
            "  torch.utils._pytree._register_pytree_node(\n"
          ]
        },
        {
          "output_type": "error",
          "ename": "ModuleNotFoundError",
          "evalue": "No module named 'pipeline_calls'",
          "traceback": [
            "\u001b[0;31m---------------------------------------------------------------------------\u001b[0m",
            "\u001b[0;31mModuleNotFoundError\u001b[0m                       Traceback (most recent call last)",
            "\u001b[0;32m<ipython-input-3-ddc246c081d9>\u001b[0m in \u001b[0;36m<cell line: 7>\u001b[0;34m()\u001b[0m\n\u001b[1;32m      5\u001b[0m \u001b[0;32mimport\u001b[0m \u001b[0mmediapy\u001b[0m\u001b[0;34m\u001b[0m\u001b[0;34m\u001b[0m\u001b[0m\n\u001b[1;32m      6\u001b[0m \u001b[0;32mfrom\u001b[0m \u001b[0msrc\u001b[0m\u001b[0;34m.\u001b[0m\u001b[0mHandler\u001b[0m \u001b[0;32mimport\u001b[0m \u001b[0mHandler\u001b[0m\u001b[0;34m\u001b[0m\u001b[0;34m\u001b[0m\u001b[0m\n\u001b[0;32m----> 7\u001b[0;31m \u001b[0;32mimport\u001b[0m \u001b[0mpipeline_calls\u001b[0m\u001b[0;34m\u001b[0m\u001b[0;34m\u001b[0m\u001b[0m\n\u001b[0m",
            "\u001b[0;31mModuleNotFoundError\u001b[0m: No module named 'pipeline_calls'",
            "",
            "\u001b[0;31m---------------------------------------------------------------------------\u001b[0;32m\nNOTE: If your import is failing due to a missing package, you can\nmanually install dependencies using either !pip or !apt.\n\nTo view examples of installing some common dependencies, click the\n\"Open Examples\" button below.\n\u001b[0;31m---------------------------------------------------------------------------\u001b[0m\n"
          ],
          "errorDetails": {
            "actions": [
              {
                "action": "open_url",
                "actionText": "Open Examples",
                "url": "/notebooks/snippets/importing_libraries.ipynb"
              }
            ]
          }
        }
      ],
      "source": [
        "from diffusers import ControlNetModel, StableDiffusionXLControlNetPipeline, AutoencoderKL\n",
        "from diffusers.utils import load_image\n",
        "from transformers import DPTImageProcessor, DPTForDepthEstimation\n",
        "import torch\n",
        "import mediapy\n",
        "from src.Handler import Handler\n",
        "from src.StyleAlignedArgs import StyleAlignedArgs\n",
        "import pipeline_calls"
      ]
    },
    {
      "cell_type": "code",
      "source": [
        "sa_args = StyleAlignedArgs(share_group_norm=False,\n",
        "                                      share_layer_norm=False,\n",
        "                                      share_attention=True,\n",
        "                                      adain_queries=True,\n",
        "                                      adain_keys=True,\n",
        "                                      adain_values=False,\n",
        "                                     )"
      ],
      "metadata": {
        "id": "91YdrUtAXvPH"
      },
      "execution_count": null,
      "outputs": []
    },
    {
      "cell_type": "code",
      "execution_count": null,
      "metadata": {
        "id": "9kuM2HN9V_Z1"
      },
      "outputs": [],
      "source": [
        "# init models\n",
        "\n",
        "depth_estimator = DPTForDepthEstimation.from_pretrained(\"Intel/dpt-hybrid-midas\").to(\"cuda\")\n",
        "feature_processor = DPTImageProcessor.from_pretrained(\"Intel/dpt-hybrid-midas\")\n",
        "\n",
        "controlnet = ControlNetModel.from_pretrained(\n",
        "    \"diffusers/controlnet-depth-sdxl-1.0\",\n",
        "    variant=\"fp16\",\n",
        "    use_safetensors=True,\n",
        "    torch_dtype=torch.float16,\n",
        ").to(\"cuda\")\n",
        "vae = AutoencoderKL.from_pretrained(\"madebyollin/sdxl-vae-fp16-fix\", torch_dtype=torch.float16).to(\"cuda\")\n",
        "pipeline = StableDiffusionXLControlNetPipeline.from_pretrained(\n",
        "    \"stabilityai/stable-diffusion-xl-base-1.0\",\n",
        "    controlnet=controlnet,\n",
        "    vae=vae,\n",
        "    variant=\"fp16\",\n",
        "    use_safetensors=True,\n",
        "    torch_dtype=torch.float16,\n",
        ").to(\"cuda\")\n",
        "pipeline.enable_model_cpu_offload()\n",
        "\n",
        "sa_args = StyleAlignedArgs(share_group_norm=False,\n",
        "                                      share_layer_norm=False,\n",
        "                                      share_attention=True,\n",
        "                                      adain_queries=True,\n",
        "                                      adain_keys=True,\n",
        "                                      adain_values=False,\n",
        "                                     )\n",
        "handler = Handler(pipeline)\n",
        "handler.register(sa_args, )"
      ]
    },
    {
      "cell_type": "code",
      "execution_count": null,
      "metadata": {
        "id": "PYQQrD6nV_Z1"
      },
      "outputs": [],
      "source": [
        "# get depth maps\n",
        "\n",
        "image = load_image(\"./imgs/train.png\")\n",
        "depth_image1 = pipeline_calls.get_depth_map(image, feature_processor, depth_estimator)\n",
        "depth_image2 = load_image(\"./imgs/sun.png\").resize((1024, 1024))\n",
        "mediapy.show_images([depth_image1, depth_image2])"
      ]
    },
    {
      "cell_type": "code",
      "execution_count": null,
      "metadata": {
        "id": "sDRq_6r1V_Z2"
      },
      "outputs": [],
      "source": [
        "# run ControlNet depth with StyleAligned\n",
        "\n",
        "reference_prompt = \"a poster in flat design style\"\n",
        "target_prompts = [\"a train in flat design style\", \"the sun in flat design style\"]\n",
        "controlnet_conditioning_scale = 0.8\n",
        "num_images_per_prompt = 3 # adjust according to VRAM size\n",
        "latents = torch.randn(1 + num_images_per_prompt, 4, 128, 128).to(pipeline.unet.dtype)\n",
        "for deph_map, target_prompt in zip((depth_image1, depth_image2), target_prompts):\n",
        "    latents[1:] = torch.randn(num_images_per_prompt, 4, 128, 128).to(pipeline.unet.dtype)\n",
        "    images = pipeline_calls.controlnet_call(pipeline, [reference_prompt, target_prompt],\n",
        "                                            image=deph_map,\n",
        "                                            num_inference_steps=50,\n",
        "                                            controlnet_conditioning_scale=controlnet_conditioning_scale,\n",
        "                                            num_images_per_prompt=num_images_per_prompt,\n",
        "                                            latents=latents)\n",
        "\n",
        "    mediapy.show_images([images[0], deph_map] +  images[1:], titles=[\"reference\", \"depth\"] + [f'result {i}' for i in range(1, len(images))])\n"
      ]
    },
    {
      "cell_type": "markdown",
      "metadata": {
        "id": "B0mGk2WwV_Z2"
      },
      "source": [
        "### ADDITIONAL FUNCTIONS"
      ]
    },
    {
      "cell_type": "markdown",
      "metadata": {
        "id": "xsPVxkr1V_Z4"
      },
      "source": [
        "### EDGE MAP"
      ]
    },
    {
      "cell_type": "code",
      "execution_count": null,
      "metadata": {
        "id": "MtdfyQnWV_Z4"
      },
      "outputs": [],
      "source": [
        "def get_edge_map(image: Image) -> Image:\n",
        "    image_np = np.array(image.convert(\"L\"))  # Convert to grayscale\n",
        "    edges = cv2.Canny(image_np, threshold1=100, threshold2=200)\n",
        "    edges_pil = Image.fromarray(edges)\n",
        "    edges_pil = edges_pil.resize((1024, 1024), Image.BICUBIC)\n",
        "    edges_np = np.array(edges_pil)\n",
        "    edges_3_channel = np.stack([edges_np] * 3, axis=-1)\n",
        "    edges_pil = Image.fromarray(edges_3_channel)\n",
        "    return edges_pil"
      ]
    },
    {
      "cell_type": "code",
      "execution_count": null,
      "metadata": {
        "id": "YCcvPnshV_Z5"
      },
      "outputs": [],
      "source": [
        "# Example usage\n",
        "image = Image.open(\"./path_to_image.jpg\")\n",
        "edge_map = get_edge_map(image)\n",
        "edge_map.show()"
      ]
    },
    {
      "cell_type": "markdown",
      "metadata": {
        "id": "YjPudix3V_Z6"
      },
      "source": [
        "### OPENPOSE"
      ]
    },
    {
      "cell_type": "code",
      "execution_count": null,
      "metadata": {
        "id": "x6v0BCvrV_Z6"
      },
      "outputs": [],
      "source": [
        "!pip install openpose-python"
      ]
    },
    {
      "cell_type": "code",
      "execution_count": null,
      "metadata": {
        "id": "oh2c2T8JV_Z7"
      },
      "outputs": [],
      "source": [
        "from openpose import pyopenpose as op\n",
        "\n",
        "def get_pose_map(image: Image, openpose_params: dict) -> Image:\n",
        "    # Convert the input image to a NumPy array\n",
        "    image_np = np.array(image)\n",
        "\n",
        "    # Initialize OpenPose with the given parameters\n",
        "    op_wrapper = op.WrapperPython()\n",
        "    op_wrapper.configure(openpose_params)\n",
        "    op_wrapper.start()\n",
        "\n",
        "    # Prepare the input image for OpenPose\n",
        "    datum = op.Datum()\n",
        "    datum.cvInputData = image_np\n",
        "    op_wrapper.emplaceAndPop([datum])\n",
        "\n",
        "    # Get the pose estimation result\n",
        "    pose_keypoints = datum.poseKeypoints\n",
        "\n",
        "    # Create a blank image to draw the pose skeleton\n",
        "    pose_map = np.zeros_like(image_np)\n",
        "\n",
        "    # Draw the skeleton on the blank image\n",
        "    for person in pose_keypoints:\n",
        "        for keypoint in person:\n",
        "            x, y, confidence = keypoint\n",
        "            if confidence > 0.1:  # Draw only if confidence is high enough\n",
        "                cv2.circle(pose_map, (int(x), int(y)), 5, (255, 255, 255), -1)\n",
        "\n",
        "    # Convert the pose map back to a PIL image\n",
        "    pose_map_pil = Image.fromarray(pose_map)\n",
        "\n",
        "    # Resize to 1024x1024\n",
        "    pose_map_pil = pose_map_pil.resize((1024, 1024), Image.BICUBIC)\n",
        "\n",
        "    return pose_map_pil"
      ]
    },
    {
      "cell_type": "code",
      "execution_count": null,
      "metadata": {
        "id": "lWbOl7rXV_Z8"
      },
      "outputs": [],
      "source": [
        "# Example usage\n",
        "image = Image.open(\"./path_to_image.jpg\")\n",
        "openpose_params = {\n",
        "    \"model_folder\": \"./models/\",\n",
        "    \"net_resolution\": \"-1x256\",\n",
        "    \"hand\": False,\n",
        "    \"face\": False,\n",
        "}\n",
        "pose_map = get_pose_map(image, openpose_params)\n",
        "pose_map.show()"
      ]
    },
    {
      "cell_type": "markdown",
      "metadata": {
        "id": "-xGIFi0eV_Z8"
      },
      "source": [
        "### SCRIBBLES"
      ]
    },
    {
      "cell_type": "code",
      "execution_count": null,
      "metadata": {
        "id": "YVIekHsvV_Z9"
      },
      "outputs": [],
      "source": [
        "import cv2\n",
        "import numpy as np\n",
        "from PIL import Image, ImageDraw\n",
        "\n",
        "def get_scribble(image: Image) -> Image:\n",
        "    # Convert the input image to grayscale\n",
        "    image_gray = np.array(image.convert(\"L\"))\n",
        "\n",
        "    # Detect edges using Canny edge detection\n",
        "    edges = cv2.Canny(image_gray, threshold1=50, threshold2=150)\n",
        "\n",
        "    # Create a blank image to draw scribbles\n",
        "    scribble = np.zeros_like(edges)\n",
        "\n",
        "    # Simulate hand-drawn effect by dilating the edges\n",
        "    kernel = np.ones((5, 5), np.uint8)\n",
        "    scribble = cv2.dilate(edges, kernel, iterations=1)\n",
        "\n",
        "    # Convert the scribble back to an RGB image\n",
        "    scribble_rgb = cv2.cvtColor(scribble, cv2.COLOR_GRAY2RGB)\n",
        "\n",
        "    # Convert to PIL Image\n",
        "    scribble_pil = Image.fromarray(scribble_rgb)\n",
        "\n",
        "    # Resize to 1024x1024\n",
        "    scribble_pil = scribble_pil.resize((1024, 1024), Image.BICUBIC)\n",
        "\n",
        "    return scribble_pil\n",
        "\n",
        "# Example usage\n",
        "image = Image.open(\"./path_to_image.jpg\")\n",
        "scribble = get_scribble(image)\n",
        "scribble.show()"
      ]
    },
    {
      "cell_type": "markdown",
      "metadata": {
        "id": "3B8YG3MbV_Z-"
      },
      "source": [
        "### Optical Flow Maps"
      ]
    },
    {
      "cell_type": "code",
      "execution_count": null,
      "metadata": {
        "id": "wRaNy89DV_Z-"
      },
      "outputs": [],
      "source": [
        "import cv2\n",
        "import numpy as np\n",
        "from PIL import Image\n",
        "\n",
        "def get_optical_flow_map(image1: Image, image2: Image) -> Image:\n",
        "    # Convert the input images to grayscale\n",
        "    image1_gray = np.array(image1.convert(\"L\"))\n",
        "    image2_gray = np.array(image2.convert(\"L\"))\n",
        "\n",
        "    # Calculate optical flow using Farneback's algorithm\n",
        "    flow = cv2.calcOpticalFlowFarneback(image1_gray, image2_gray, None, 0.5, 3, 15, 3, 5, 1.2, 0)\n",
        "\n",
        "    # Convert flow to RGB image\n",
        "    h, w = flow.shape[:2]\n",
        "    flow_map = np.zeros((h, w, 3), dtype=np.uint8)\n",
        "\n",
        "    # Normalize flow vectors\n",
        "    flow_magnitude, flow_angle = cv2.cartToPolar(flow[..., 0], flow[..., 1])\n",
        "    flow_map[..., 0] = flow_angle * 180 / np.pi / 2  # Hue\n",
        "    flow_map[..., 2] = cv2.normalize(flow_magnitude, None, 0, 255, cv2.NORM_MINMAX)  # Value\n",
        "\n",
        "    # Convert to BGR for cv2 to RGB for PIL\n",
        "    flow_map = cv2.cvtColor(flow_map, cv2.COLOR_HSV2RGB)\n",
        "\n",
        "    # Convert to PIL Image\n",
        "    flow_map_pil = Image.fromarray(flow_map)\n",
        "\n",
        "    # Resize to 1024x1024\n",
        "    flow_map_pil = flow_map_pil.resize((1024, 1024), Image.BICUBIC)\n",
        "\n",
        "    return flow_map_pil"
      ]
    },
    {
      "cell_type": "code",
      "execution_count": null,
      "metadata": {
        "id": "9My6EjAwV_Z-"
      },
      "outputs": [],
      "source": [
        "from PIL import Image\n",
        "\n",
        "# Load two consecutive frames from a video or image sequence\n",
        "image1 = Image.open(\"./path_to_first_frame.jpg\")\n",
        "image2 = Image.open(\"./path_to_second_frame.jpg\")\n",
        "\n",
        "# Generate the optical flow map\n",
        "optical_flow_map = get_optical_flow_map(image1, image2)\n",
        "\n",
        "# Display the optical flow map\n",
        "optical_flow_map.show()"
      ]
    },
    {
      "cell_type": "markdown",
      "metadata": {
        "id": "vM8dJznIV_Z-"
      },
      "source": [
        "### 3D Point Clouds"
      ]
    },
    {
      "cell_type": "code",
      "execution_count": null,
      "metadata": {
        "id": "EeNRsnPCV_Z_"
      },
      "outputs": [],
      "source": [
        "import numpy as np\n",
        "from PIL import Image\n",
        "import open3d as o3d\n",
        "\n",
        "def get_point_cloud(image: Image, depth_map: Image, focal_length: float, principal_point: tuple) -> o3d.geometry.PointCloud:\n",
        "    # Convert the image and depth map to NumPy arrays\n",
        "    image_np = np.array(image)\n",
        "    depth_np = np.array(depth_map).astype(np.float32) / 255.0  # Normalize depth map to [0, 1]\n",
        "\n",
        "    # Get image dimensions\n",
        "    h, w = depth_np.shape[:2]\n",
        "\n",
        "    # Create a mesh grid of pixel coordinates\n",
        "    i, j = np.meshgrid(np.arange(w), np.arange(h), indexing='xy')\n",
        "\n",
        "    # Convert pixel coordinates to camera coordinates\n",
        "    x = (i - principal_point[0]) * depth_np / focal_length\n",
        "    y = (j - principal_point[1]) * depth_np / focal_length\n",
        "    z = depth_np\n",
        "\n",
        "    # Stack to create a 3D point cloud (h*w, 3)\n",
        "    points = np.stack((x, y, z), axis=-1).reshape(-1, 3)\n",
        "\n",
        "    # Create Open3D PointCloud object\n",
        "    point_cloud = o3d.geometry.PointCloud()\n",
        "    point_cloud.points = o3d.utility.Vector3dVector(points)\n",
        "\n",
        "    # Add colors to the point cloud\n",
        "    colors = image_np.reshape(-1, 3) / 255.0\n",
        "    point_cloud.colors = o3d.utility.Vector3dVector(colors)\n",
        "\n",
        "    return point_cloud"
      ]
    },
    {
      "cell_type": "code",
      "execution_count": null,
      "metadata": {
        "id": "qR-FAch9V_Z_"
      },
      "outputs": [],
      "source": [
        "from PIL import Image\n",
        "import open3d as o3d\n",
        "\n",
        "# Load an image and its corresponding depth map\n",
        "image = Image.open(\"./path_to_image.jpg\")\n",
        "depth_map = Image.open(\"./path_to_depth_map.png\")  # Assuming this is a grayscale image\n",
        "\n",
        "# Example camera intrinsic parameters\n",
        "focal_length = 525.0  # Example focal length\n",
        "principal_point = (319.5, 239.5)  # Example principal point (cx, cy)\n",
        "\n",
        "# Generate the 3D point cloud\n",
        "point_cloud = get_point_cloud(image, depth_map, focal_length, principal_point)\n",
        "\n",
        "# Visualize the point cloud\n",
        "o3d.visualization.draw_geometries([point_cloud])"
      ]
    }
  ],
  "metadata": {
    "language_info": {
      "name": "python"
    },
    "colab": {
      "provenance": []
    },
    "kernelspec": {
      "name": "python3",
      "display_name": "Python 3"
    },
    "widgets": {
      "application/vnd.jupyter.widget-state+json": {
        "63febeeb3b724482a8c94923380806c5": {
          "model_module": "@jupyter-widgets/controls",
          "model_name": "HBoxModel",
          "model_module_version": "1.5.0",
          "state": {
            "_dom_classes": [],
            "_model_module": "@jupyter-widgets/controls",
            "_model_module_version": "1.5.0",
            "_model_name": "HBoxModel",
            "_view_count": null,
            "_view_module": "@jupyter-widgets/controls",
            "_view_module_version": "1.5.0",
            "_view_name": "HBoxView",
            "box_style": "",
            "children": [
              "IPY_MODEL_f9ee7b08751b480cbed687f586284cfd",
              "IPY_MODEL_1c0645f6e4d7492f83ef93f7fb221174",
              "IPY_MODEL_bfe1a658b5d146a5a68e5f50879e0af7"
            ],
            "layout": "IPY_MODEL_cab2c7c32e454220ac3cb6c4e5c905e6"
          }
        },
        "f9ee7b08751b480cbed687f586284cfd": {
          "model_module": "@jupyter-widgets/controls",
          "model_name": "HTMLModel",
          "model_module_version": "1.5.0",
          "state": {
            "_dom_classes": [],
            "_model_module": "@jupyter-widgets/controls",
            "_model_module_version": "1.5.0",
            "_model_name": "HTMLModel",
            "_view_count": null,
            "_view_module": "@jupyter-widgets/controls",
            "_view_module_version": "1.5.0",
            "_view_name": "HTMLView",
            "description": "",
            "description_tooltip": null,
            "layout": "IPY_MODEL_4ccdba0e0895413b82887364e200a846",
            "placeholder": "​",
            "style": "IPY_MODEL_2c3662a126844552b4b2110e566d7f0f",
            "value": ""
          }
        },
        "1c0645f6e4d7492f83ef93f7fb221174": {
          "model_module": "@jupyter-widgets/controls",
          "model_name": "FloatProgressModel",
          "model_module_version": "1.5.0",
          "state": {
            "_dom_classes": [],
            "_model_module": "@jupyter-widgets/controls",
            "_model_module_version": "1.5.0",
            "_model_name": "FloatProgressModel",
            "_view_count": null,
            "_view_module": "@jupyter-widgets/controls",
            "_view_module_version": "1.5.0",
            "_view_name": "ProgressView",
            "bar_style": "success",
            "description": "",
            "description_tooltip": null,
            "layout": "IPY_MODEL_673157abc8994d54a280fea73c9e8214",
            "max": 1,
            "min": 0,
            "orientation": "horizontal",
            "style": "IPY_MODEL_81c45fe35ead41b9a6c864e1a280320e",
            "value": 0
          }
        },
        "bfe1a658b5d146a5a68e5f50879e0af7": {
          "model_module": "@jupyter-widgets/controls",
          "model_name": "HTMLModel",
          "model_module_version": "1.5.0",
          "state": {
            "_dom_classes": [],
            "_model_module": "@jupyter-widgets/controls",
            "_model_module_version": "1.5.0",
            "_model_name": "HTMLModel",
            "_view_count": null,
            "_view_module": "@jupyter-widgets/controls",
            "_view_module_version": "1.5.0",
            "_view_name": "HTMLView",
            "description": "",
            "description_tooltip": null,
            "layout": "IPY_MODEL_f44c2b3658e44c04970c7755b324249d",
            "placeholder": "​",
            "style": "IPY_MODEL_8123d4c59c93469c98eccfad96e5de1b",
            "value": " 0/0 [00:00&lt;?, ?it/s]"
          }
        },
        "cab2c7c32e454220ac3cb6c4e5c905e6": {
          "model_module": "@jupyter-widgets/base",
          "model_name": "LayoutModel",
          "model_module_version": "1.2.0",
          "state": {
            "_model_module": "@jupyter-widgets/base",
            "_model_module_version": "1.2.0",
            "_model_name": "LayoutModel",
            "_view_count": null,
            "_view_module": "@jupyter-widgets/base",
            "_view_module_version": "1.2.0",
            "_view_name": "LayoutView",
            "align_content": null,
            "align_items": null,
            "align_self": null,
            "border": null,
            "bottom": null,
            "display": null,
            "flex": null,
            "flex_flow": null,
            "grid_area": null,
            "grid_auto_columns": null,
            "grid_auto_flow": null,
            "grid_auto_rows": null,
            "grid_column": null,
            "grid_gap": null,
            "grid_row": null,
            "grid_template_areas": null,
            "grid_template_columns": null,
            "grid_template_rows": null,
            "height": null,
            "justify_content": null,
            "justify_items": null,
            "left": null,
            "margin": null,
            "max_height": null,
            "max_width": null,
            "min_height": null,
            "min_width": null,
            "object_fit": null,
            "object_position": null,
            "order": null,
            "overflow": null,
            "overflow_x": null,
            "overflow_y": null,
            "padding": null,
            "right": null,
            "top": null,
            "visibility": null,
            "width": null
          }
        },
        "4ccdba0e0895413b82887364e200a846": {
          "model_module": "@jupyter-widgets/base",
          "model_name": "LayoutModel",
          "model_module_version": "1.2.0",
          "state": {
            "_model_module": "@jupyter-widgets/base",
            "_model_module_version": "1.2.0",
            "_model_name": "LayoutModel",
            "_view_count": null,
            "_view_module": "@jupyter-widgets/base",
            "_view_module_version": "1.2.0",
            "_view_name": "LayoutView",
            "align_content": null,
            "align_items": null,
            "align_self": null,
            "border": null,
            "bottom": null,
            "display": null,
            "flex": null,
            "flex_flow": null,
            "grid_area": null,
            "grid_auto_columns": null,
            "grid_auto_flow": null,
            "grid_auto_rows": null,
            "grid_column": null,
            "grid_gap": null,
            "grid_row": null,
            "grid_template_areas": null,
            "grid_template_columns": null,
            "grid_template_rows": null,
            "height": null,
            "justify_content": null,
            "justify_items": null,
            "left": null,
            "margin": null,
            "max_height": null,
            "max_width": null,
            "min_height": null,
            "min_width": null,
            "object_fit": null,
            "object_position": null,
            "order": null,
            "overflow": null,
            "overflow_x": null,
            "overflow_y": null,
            "padding": null,
            "right": null,
            "top": null,
            "visibility": null,
            "width": null
          }
        },
        "2c3662a126844552b4b2110e566d7f0f": {
          "model_module": "@jupyter-widgets/controls",
          "model_name": "DescriptionStyleModel",
          "model_module_version": "1.5.0",
          "state": {
            "_model_module": "@jupyter-widgets/controls",
            "_model_module_version": "1.5.0",
            "_model_name": "DescriptionStyleModel",
            "_view_count": null,
            "_view_module": "@jupyter-widgets/base",
            "_view_module_version": "1.2.0",
            "_view_name": "StyleView",
            "description_width": ""
          }
        },
        "673157abc8994d54a280fea73c9e8214": {
          "model_module": "@jupyter-widgets/base",
          "model_name": "LayoutModel",
          "model_module_version": "1.2.0",
          "state": {
            "_model_module": "@jupyter-widgets/base",
            "_model_module_version": "1.2.0",
            "_model_name": "LayoutModel",
            "_view_count": null,
            "_view_module": "@jupyter-widgets/base",
            "_view_module_version": "1.2.0",
            "_view_name": "LayoutView",
            "align_content": null,
            "align_items": null,
            "align_self": null,
            "border": null,
            "bottom": null,
            "display": null,
            "flex": null,
            "flex_flow": null,
            "grid_area": null,
            "grid_auto_columns": null,
            "grid_auto_flow": null,
            "grid_auto_rows": null,
            "grid_column": null,
            "grid_gap": null,
            "grid_row": null,
            "grid_template_areas": null,
            "grid_template_columns": null,
            "grid_template_rows": null,
            "height": null,
            "justify_content": null,
            "justify_items": null,
            "left": null,
            "margin": null,
            "max_height": null,
            "max_width": null,
            "min_height": null,
            "min_width": null,
            "object_fit": null,
            "object_position": null,
            "order": null,
            "overflow": null,
            "overflow_x": null,
            "overflow_y": null,
            "padding": null,
            "right": null,
            "top": null,
            "visibility": null,
            "width": "20px"
          }
        },
        "81c45fe35ead41b9a6c864e1a280320e": {
          "model_module": "@jupyter-widgets/controls",
          "model_name": "ProgressStyleModel",
          "model_module_version": "1.5.0",
          "state": {
            "_model_module": "@jupyter-widgets/controls",
            "_model_module_version": "1.5.0",
            "_model_name": "ProgressStyleModel",
            "_view_count": null,
            "_view_module": "@jupyter-widgets/base",
            "_view_module_version": "1.2.0",
            "_view_name": "StyleView",
            "bar_color": null,
            "description_width": ""
          }
        },
        "f44c2b3658e44c04970c7755b324249d": {
          "model_module": "@jupyter-widgets/base",
          "model_name": "LayoutModel",
          "model_module_version": "1.2.0",
          "state": {
            "_model_module": "@jupyter-widgets/base",
            "_model_module_version": "1.2.0",
            "_model_name": "LayoutModel",
            "_view_count": null,
            "_view_module": "@jupyter-widgets/base",
            "_view_module_version": "1.2.0",
            "_view_name": "LayoutView",
            "align_content": null,
            "align_items": null,
            "align_self": null,
            "border": null,
            "bottom": null,
            "display": null,
            "flex": null,
            "flex_flow": null,
            "grid_area": null,
            "grid_auto_columns": null,
            "grid_auto_flow": null,
            "grid_auto_rows": null,
            "grid_column": null,
            "grid_gap": null,
            "grid_row": null,
            "grid_template_areas": null,
            "grid_template_columns": null,
            "grid_template_rows": null,
            "height": null,
            "justify_content": null,
            "justify_items": null,
            "left": null,
            "margin": null,
            "max_height": null,
            "max_width": null,
            "min_height": null,
            "min_width": null,
            "object_fit": null,
            "object_position": null,
            "order": null,
            "overflow": null,
            "overflow_x": null,
            "overflow_y": null,
            "padding": null,
            "right": null,
            "top": null,
            "visibility": null,
            "width": null
          }
        },
        "8123d4c59c93469c98eccfad96e5de1b": {
          "model_module": "@jupyter-widgets/controls",
          "model_name": "DescriptionStyleModel",
          "model_module_version": "1.5.0",
          "state": {
            "_model_module": "@jupyter-widgets/controls",
            "_model_module_version": "1.5.0",
            "_model_name": "DescriptionStyleModel",
            "_view_count": null,
            "_view_module": "@jupyter-widgets/base",
            "_view_module_version": "1.2.0",
            "_view_name": "StyleView",
            "description_width": ""
          }
        }
      }
    }
  },
  "nbformat": 4,
  "nbformat_minor": 0
>>>>>>> 3c3f1873
}<|MERGE_RESOLUTION|>--- conflicted
+++ resolved
@@ -1,343 +1,4 @@
 {
-<<<<<<< HEAD
- "cells": [
-  {
-   "cell_type": "markdown",
-   "metadata": {},
-   "source": [
-    "# STYLE-ALIGNED WITH CONTROLNET"
-   ]
-  },
-  {
-   "cell_type": "code",
-   "execution_count": null,
-   "metadata": {},
-   "outputs": [],
-   "source": [
-    "# Clone the repository\n",
-    "!git clone https://github.com/alessioborgi/StyleAlignedDiffModels.git\n",
-    "\n",
-    "# Change directory to the cloned repository\n",
-    "%cd StyleAlignedDiffModels\n",
-    "%ls\n",
-    "\n",
-    "# Set up Git configuration\n",
-    "!git config --global user.name \"Alessio Borgi\"\n",
-    "!git config --global user.email \"alessioborgi3@gmail.com\"\n",
-    "\n",
-    "# Stage the changes\n",
-    "#!git add .\n",
-    "\n",
-    "# Commit the changes\n",
-    "#!git commit -m \"Added some content to your-file.txt\"\n",
-    "\n",
-    "# Push the changes (replace 'your-token' with your actual personal access token)\n",
-    "#!git push origin main"
-   ]
-  },
-  {
-   "cell_type": "code",
-   "execution_count": null,
-   "metadata": {},
-   "outputs": [],
-   "source": [
-    "# Install the required packages\n",
-    "!pip install -r requirements.txt > /dev/null"
-   ]
-  },
-  {
-   "cell_type": "code",
-   "execution_count": null,
-   "metadata": {},
-   "outputs": [],
-   "source": [
-    "from __future__ import annotations\n",
-    "import cv2\n",
-    "import copy\n",
-    "import torch\n",
-    "import einops\n",
-    "import mediapy\n",
-    "import numpy as np\n",
-    "from PIL import Image\n",
-    "import torch.nn as nn\n",
-    "from tqdm import tqdm\n",
-    "from typing import Any\n",
-    "from typing import Callable\n",
-    "from dataclasses import dataclass\n",
-    "from diffusers.utils import load_image\n",
-    "from torch.nn import functional as nnf\n",
-    "from diffusers.models import attention_processor\n",
-    "from diffusers.image_processor import PipelineImageInput\n",
-    "from transformers import DPTImageProcessor, DPTForDepthEstimation\n",
-    "from diffusers.utils.torch_utils import is_compiled_module, is_torch_version\n",
-    "from diffusers import StableDiffusionXLPipeline, DDIMScheduler, ControlNetModel, StableDiffusionXLControlNetPipeline, AutoencoderKL\n",
-    "\n",
-    "from src.Handler import Handler\n",
-    "from src.StyleAlignedArgs import StyleAlignedArgs\n",
-    "from src.ControlNet import SDXL_ControlNet_Model, concat_zero_control\n",
-    "from src.Depth_Map import get_depth_map\n",
-    "from src.HarrisCorner import get_edge_map\n",
-    "\n",
-    "# Create Alias for torch.tensor to increase readability.\n",
-    "T = torch.tensor \n",
-    "TN = T"
-   ]
-  },
-  {
-   "cell_type": "code",
-   "execution_count": null,
-   "metadata": {},
-   "outputs": [],
-   "source": [
-    "# Load the ControlNet model with specified parameters.\n",
-    "ControlNet_Model = ControlNetModel.from_pretrained(\n",
-    "    \"diffusers/controlnet-depth-sdxl-1.0\",  # Model identifier.\n",
-    "    variant=\"fp16\",                         # Use 16-bit floating point precision.\n",
-    "    use_safetensors=True,                   # Use SafeTensors for security.\n",
-    "    torch_dtype=torch.float16               # Set Torch data type to float16.\n",
-    ").to(\"cuda\")                                # Move model to GPU.\n",
-    "\n",
-    "# Load the AutoencoderKL model with specified parameters.\n",
-    "AutoencoderKL_Model = AutoencoderKL.from_pretrained(\n",
-    "    \"madebyollin/sdxl-vae-fp16-fix\",        # Model identifier.\n",
-    "    torch_dtype=torch.float16               # Set Torch data type to float16.\n",
-    ").to(\"cuda\")                                # Move model to GPU.\n",
-    "\n",
-    "# Initialize the Stable Diffusion XL ControlNet Pipeline\n",
-    "SDXL_ControlNet_Pipeline = StableDiffusionXLControlNetPipeline.from_pretrained(\n",
-    "    \"stabilityai/stable-diffusion-xl-base-1.0\",  # Model identifier.\n",
-    "    controlnet=ControlNet_Model,                       # Attach the loaded ControlNet model.\n",
-    "    vae=AutoencoderKL_Model,                                     # Attach the loaded AutoencoderKL model.\n",
-    "    variant=\"fp16\",                              # Use 16-bit floating point precision.\n",
-    "    use_safetensors=True,                        # Use SafeTensors for security.\n",
-    "    torch_dtype=torch.float16                    # Set Torch data type to float16.\n",
-    ").to(\"cuda\")                                     # Move pipeline to GPU.\n",
-    "\n",
-    "# Enable model CPU offload to optimize memory usage.\n",
-    "SDXL_ControlNet_Pipeline.enable_model_cpu_offload()\n",
-    "\n",
-    "# Define Style Aligned Arguments with specified parameters.\n",
-    "sa_args = StyleAlignedArgs(\n",
-    "    share_group_norm=False,     # Do not share GroupNorm layers.\n",
-    "    share_layer_norm=False,     # Do not share LayerNorm layers.\n",
-    "    share_attention=True,       # Share Attention layers.\n",
-    "    adain_queries=True,         # Apply Adaptive Instance Normalization to queries.\n",
-    "    adain_keys=True,            # Apply Adaptive Instance Normalization to keys.\n",
-    "    adain_values=False          # Do not apply Adaptive Instance Normalization to values.\n",
-    ")\n",
-    "\n",
-    "# Initialize Handler with the pipeline.\n",
-    "handler = Handler(SDXL_ControlNet_Pipeline)\n",
-    "\n",
-    "# Register the Style Aligned Arguments with the handler.\n",
-    "handler.register(sa_args)"
-   ]
-  },
-  {
-   "cell_type": "markdown",
-   "metadata": {},
-   "source": [
-    "#### 7.1: CONTROL-NET WITH SIMPLE IMAGE & STYLE-ALIGNMENT\n"
-   ]
-  },
-  {
-   "cell_type": "code",
-   "execution_count": null,
-   "metadata": {},
-   "outputs": [],
-   "source": [
-    "# Load and resize the control image to 1024x1024 pixels.\n",
-    "control_image = load_image(\"./imgs/sun.png\").resize((1024, 1024))\n",
-    "\n",
-    "# Display the control image using mediapy.\n",
-    "mediapy.show_image(control_image)"
-   ]
-  },
-  {
-   "cell_type": "code",
-   "execution_count": null,
-   "metadata": {},
-   "outputs": [],
-   "source": [
-    "# Define the reference style and prompts for the controlnet.\n",
-    "reference_style_controlnet = \"flat design style\"\n",
-    "reference_prompt = f\"a poster in {reference_style_controlnet}\"\n",
-    "target_prompt = f\"the sun in {reference_style_controlnet}\"\n",
-    "\n",
-    "# Set the conditioning scale for controlnet.\n",
-    "controlnet_conditioning_scale = 0.8\n",
-    "\n",
-    "# Specify the number of images to generate per prompt.\n",
-    "num_images_per_prompt = 3  # Adjust according to VRAM at your disposal.\n",
-    "\n",
-    "# Generate random latents for the inference process.\n",
-    "latents = torch.randn(1 + num_images_per_prompt, 4, 128, 128).to(SDXL_ControlNet_Pipeline.unet.dtype)\n",
-    "latents[1:] = torch.randn(num_images_per_prompt, 4, 128, 128).to(SDXL_ControlNet_Pipeline.unet.dtype)\n",
-    "\n",
-    "# Call the controlnet pipeline to generate images based on the prompts and control image.\n",
-    "images_generated = SDXL_ControlNet_Model(SDXL_ControlNet_Pipeline, [reference_prompt, target_prompt],\n",
-    "                         image=control_image,\n",
-    "                         num_inference_steps=50,\n",
-    "                         controlnet_conditioning_scale=controlnet_conditioning_scale,\n",
-    "                         num_images_per_prompt=num_images_per_prompt,\n",
-    "                         latents=latents)\n",
-    "\n",
-    "# Display the generated images along with the control image.\n",
-    "mediapy.show_images(\n",
-    "    [images_generated[0], control_image] + images_generated[1:],\n",
-    "    titles=[\"reference\", \"depth\"] + [f'result {i}' for i in range(1, len(images_generated))]\n",
-    ")"
-   ]
-  },
-  {
-   "cell_type": "markdown",
-   "metadata": {},
-   "source": [
-    "#### 7.2: CONTROL-NET WITH DEPTH MAP & STYLE-ALIGNMENT\n"
-   ]
-  },
-  {
-   "cell_type": "code",
-   "execution_count": null,
-   "metadata": {},
-   "outputs": [],
-   "source": [
-    "# Load the DPT model for depth estimation and move it to the GPU.\n",
-    "DPT_Estimator = DPTForDepthEstimation.from_pretrained(\"Intel/dpt-hybrid-midas\").to(\"cuda\")\n",
-    "\n",
-    "# Load the corresponding image processor for the DPT model.\n",
-    "DPT_Feature_Processor = DPTImageProcessor.from_pretrained(\"Intel/dpt-hybrid-midas\")\n",
-    "\n",
-    "# Load the control image from the specified path.\n",
-    "control_image = load_image(\"./imgs/train.png\")\n",
-    "\n",
-    "# Generate a depth map for the control image using the feature processor and depth estimator.\n",
-    "control_depth_image = get_depth_map(control_image, DPT_Feature_Processor, DPT_Estimator)\n",
-    "\n",
-    "# Display the generated depth map using mediapy.\n",
-    "mediapy.show_image(control_depth_image)"
-   ]
-  },
-  {
-   "cell_type": "code",
-   "execution_count": null,
-   "metadata": {},
-   "outputs": [],
-   "source": [
-    "# Define the reference style for ControlNet.\n",
-    "reference_style_controlnet = \"flat design style\"\n",
-    "\n",
-    "# Create prompts for reference and target images.\n",
-    "reference_prompt = f\"a poster in {reference_style_controlnet}\"  # Prompt for generating the reference image.\n",
-    "target_prompt = f\"a train in {reference_style_controlnet}\"      # Prompt for generating the target image.\n",
-    "\n",
-    "# Set the conditioning scale for ControlNet.\n",
-    "controlnet_conditioning_scale = 0.8\n",
-    "\n",
-    "# Specify the number of images to generate per prompt.\n",
-    "num_images_per_prompt = 3  # Adjust according to VRAM size.\n",
-    "\n",
-    "# Generate random latents for the inference process.\n",
-    "latents = torch.randn(1 + num_images_per_prompt, 4, 128, 128).to(SDXL_ControlNet_Pipeline.unet.dtype)\n",
-    "latents[1:] = torch.randn(num_images_per_prompt, 4, 128, 128).to(SDXL_ControlNet_Pipeline.unet.dtype)\n",
-    "\n",
-    "# Call the ControlNet pipeline to generate images based on the prompts and control depth image.\n",
-    "images = SDXL_ControlNet_Model(\n",
-    "    SDXL_ControlNet_Pipeline,\n",
-    "    [reference_prompt, target_prompt],  # Reference and target prompts.\n",
-    "    image=control_depth_image,          # Control depth image input.\n",
-    "    num_inference_steps=50,             # Number of inference steps.\n",
-    "    controlnet_conditioning_scale=controlnet_conditioning_scale,  # Conditioning scale for ControlNet.\n",
-    "    num_images_per_prompt=num_images_per_prompt,  # Number of images to generate per prompt.\n",
-    "    latents=latents                     # Latents for the inference process.\n",
-    ")\n",
-    "\n",
-    "# Display the generated images along with the control depth image.\n",
-    "mediapy.show_images(\n",
-    "    [images[0], control_depth_image] + images[1:],  # Reference image, control depth image, and other generated images.\n",
-    "    titles=[\"reference\", \"depth\"] + [f'result {i}' for i in range(1, len(images))]  # Titles for each image.\n",
-    ")"
-   ]
-  },
-  {
-   "cell_type": "markdown",
-   "metadata": {},
-   "source": [
-    "#### 7.4: CONTROL-NET WITH EDGE MAP (CANNY DETECTOR) & STYLE-ALIGNMENT"
-   ]
-  },
-  {
-   "cell_type": "code",
-   "execution_count": null,
-   "metadata": {},
-   "outputs": [],
-   "source": [
-    "# Load the DPT model for depth estimation and move it to the GPU.\n",
-    "DPT_Estimator = DPTForDepthEstimation.from_pretrained(\"Intel/dpt-hybrid-midas\").to(\"cuda\")\n",
-    "\n",
-    "# Load the corresponding image processor for the DPT model.\n",
-    "DPT_Feature_Processor = DPTImageProcessor.from_pretrained(\"Intel/dpt-hybrid-midas\")\n",
-    "\n",
-    "# Load the control image from the specified path.\n",
-    "control_image = load_image(\"./imgs/train.png\")\n",
-    "\n",
-    "# Generate edge map for the control image using the feature processor and depth estimator.\n",
-    "control_edge_image = get_edge_map(control_image, DPT_Feature_Processor, DPT_Estimator)\n",
-    "\n",
-    "# Display the generated depth map using mediapy.\n",
-    "mediapy.show_image(control_edge_image)"
-   ]
-  },
-  {
-   "cell_type": "code",
-   "execution_count": null,
-   "metadata": {},
-   "outputs": [],
-   "source": [
-    "# Define the reference style for ControlNet.\n",
-    "reference_style_controlnet = \"flat design style\"\n",
-    "\n",
-    "# Create prompts for reference and target images.\n",
-    "reference_prompt = f\"a poster in {reference_style_controlnet}\"  # Prompt for generating the reference image.\n",
-    "target_prompt = f\"a train in {reference_style_controlnet}\"      # Prompt for generating the target image.\n",
-    "\n",
-    "# Set the conditioning scale for ControlNet.\n",
-    "controlnet_conditioning_scale = 0.8\n",
-    "\n",
-    "# Specify the number of images to generate per prompt.\n",
-    "num_images_per_prompt = 3  # Adjust according to VRAM size.\n",
-    "\n",
-    "# Generate random latents for the inference process.\n",
-    "latents = torch.randn(1 + num_images_per_prompt, 4, 128, 128).to(SDXL_ControlNet_Pipeline.unet.dtype)\n",
-    "latents[1:] = torch.randn(num_images_per_prompt, 4, 128, 128).to(SDXL_ControlNet_Pipeline.unet.dtype)\n",
-    "\n",
-    "# Call the ControlNet pipeline to generate images based on the prompts and control edge image.\n",
-    "images = SDXL_ControlNet_Model(\n",
-    "    SDXL_ControlNet_Pipeline,\n",
-    "    [reference_prompt, target_prompt],  # Reference and target prompts.\n",
-    "    image=control_edge_image,            # Control edge image input.\n",
-    "    num_inference_steps=50,              # Number of inference steps.\n",
-    "    controlnet_conditioning_scale=controlnet_conditioning_scale,  # Conditioning scale for ControlNet.\n",
-    "    num_images_per_prompt=num_images_per_prompt,  # Number of images to generate per prompt.\n",
-    "    latents=latents                     # Latents for the inference process.\n",
-    ")\n",
-    "\n",
-    "# Display the generated images along with the control edge image.\n",
-    "mediapy.show_images(\n",
-    "    [images[0], control_edge_image] + images[1:],  # Reference image, control edge image, and other generated images.\n",
-    "    titles=[\"reference\", \"edge\"] + [f'result {i}' for i in range(1, len(images))]  # Titles for each image.\n",
-    ")"
-   ]
-  }
- ],
- "metadata": {
-  "language_info": {
-   "name": "python"
-  }
- },
- "nbformat": 4,
- "nbformat_minor": 2
-=======
   "cells": [
     {
       "cell_type": "code",
@@ -1311,5 +972,4 @@
   },
   "nbformat": 4,
   "nbformat_minor": 0
->>>>>>> 3c3f1873
 }